--- conflicted
+++ resolved
@@ -155,23 +155,15 @@
           //setup spark-env
           val sparkEnvPath = clusterConf.sparkDirName + "/conf/spark-env.sh"
           val masterIp = masterIpOpt.getOrElse(address)
-<<<<<<< HEAD
           val envconf = (clusterConf.env ++ Map("SPARK_MASTER_IP" -> masterIp, "SPARK_PUBLIC_DNS" -> address))
             .map { case (k, v) => s"${k}=${v}" }.mkString("\\n")
-          ssh(
-            address,
-            s"echo -e '$envconf' > $sparkEnvPath && chmod u+x $sparkEnvPath",
-            s"[$name] set spark-env failed."
-          )
-=======
           SSH(address)
-            .withRemoteCommand(s"echo -e 'SPARK_MASTER_IP=$masterIp\\nSPARK_PUBLIC_DNS=$address' > $sparkEnvPath && chmod u+x $sparkEnvPath")
+            .withRemoteCommand(s"echo -e '$envconf' > $sparkEnvPath && chmod u+x $sparkEnvPath")
             .withRetry
             .withRunningMessage(s"[$name] Setting spark-env")
             .withErrorMessage(s"[$name] Failed setting spark-env")
             .run
 
->>>>>>> 454e8663
           address
       }
   }
@@ -208,20 +200,6 @@
       .map(workerPrefix + "-" + _)
       .map { workerName =>
         createInstance(workerName, clusterConf.workerInstanceType, clusterConf.workerDiskSize, Some(masterIp))
-<<<<<<< HEAD
-          .map {
-            address =>
-              //start the worker
-              println(s"[$workerName] staring worker.")
-              ssh(
-                address,
-                s"./${clusterConf.sparkDirName}/sbin/start-slave.sh spark://$masterIp:7077",
-                s"[$workerName] start worker failed."
-              )
-
-              println(s"[$workerName] worker started.")
-              workerName -> Left("Success")
-=======
           .map { address =>
             //start the worker
             SSH(address)
@@ -233,7 +211,6 @@
 
             println(s"[$workerName] Worker started.")
             workerName -> Try("OK")
->>>>>>> 454e8663
           }
           .recover {
             case e: Throwable => workerName -> Try(throw e)
@@ -263,7 +240,6 @@
     addWorkers(num)
   }
 
-<<<<<<< HEAD
   def restartCluster() = {
     val masterOpt = getMaster()
     assert(masterOpt.nonEmpty && masterOpt.get.state.getName == "running", "Master does not exist, can't reload cluster.")
@@ -312,10 +288,6 @@
 
   }
 
-  def removeWorkers(num: Int) = {
-    getWorkers().filter(_.state.getName != "terminated")
-      .sortBy(_.name.split("-").last.toInt).reverse
-=======
   private def removeWorkers(workers: Seq[Instance]): Unit = {
     workers.foreach { worker =>
       println(s"[${worker.nameOpt.get}] Terminating...")
@@ -326,7 +298,6 @@
   def removeWorkers(num: Int): Unit = removeWorkers {
     getWorkers().filter(_.state == "running")
       .sortBy(_.nameOpt.get.split("-").last.toInt).reverse
->>>>>>> 454e8663
       .take(num)
   }
 
